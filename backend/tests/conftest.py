--- conflicted
+++ resolved
@@ -8,25 +8,16 @@
 sys.path.insert(0, os.path.join(os.path.dirname(__file__), ".."))
 
 import pytest
-<<<<<<< HEAD
 from unittest.mock import Mock, MagicMock
 from fastapi.testclient import TestClient
 from typing import Dict, List
 
 from config import config as app_config
-from vector_store import VectorStore
-from search_tools import CourseSearchTool, ToolManager
-=======
->>>>>>> 73a2ac14
 from ai_generator import AIGenerator
-from config import config as app_config
 from rag_system import RAGSystem
-<<<<<<< HEAD
-from models import CourseChunk
-=======
 from search_tools import CourseSearchTool, ToolManager
 from vector_store import VectorStore
->>>>>>> 73a2ac14
+from models import CourseChunk
 
 
 @pytest.fixture(scope="session")
