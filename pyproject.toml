--- conflicted
+++ resolved
@@ -19,30 +19,7 @@
     "pytest>=8.4.2",
     "pytest-asyncio>=1.2.0",
     "pytest-mock>=3.15.1",
-<<<<<<< HEAD
     "httpx>=0.27.0",
-]
-
-[tool.pytest.ini_options]
-testpaths = ["backend/tests"]
-python_files = ["test_*.py"]
-python_classes = ["Test*"]
-python_functions = ["test_*"]
-addopts = [
-    "-v",                          # Verbose output
-    "--strict-markers",            # Raise error on unknown markers
-    "--tb=short",                  # Shorter traceback format
-    "--disable-warnings",          # Disable warnings in output
-    "-ra",                         # Show summary of all test outcomes
-]
-markers = [
-    "unit: Unit tests that don't require external services",
-    "integration: Integration tests that require API keys or external services",
-    "api: API endpoint tests",
-]
-asyncio_mode = "auto"              # Automatically detect async tests
-asyncio_default_fixture_loop_scope = "function"
-=======
     "black>=25.1.0",
     "flake8>=7.1.1",
     "mypy>=1.15.0",
@@ -94,10 +71,21 @@
 ignore_missing_imports = true
 
 [tool.pytest.ini_options]
-testpaths = ["tests"]
+testpaths = ["backend/tests"]
 python_files = ["test_*.py"]
 python_classes = ["Test*"]
 python_functions = ["test_*"]
-addopts = "-v --tb=short"
-asyncio_mode = "auto"
->>>>>>> 73a2ac14
+addopts = [
+    "-v",                          # Verbose output
+    "--strict-markers",            # Raise error on unknown markers
+    "--tb=short",                  # Shorter traceback format
+    "--disable-warnings",          # Disable warnings in output
+    "-ra",                         # Show summary of all test outcomes
+]
+markers = [
+    "unit: Unit tests that don't require external services",
+    "integration: Integration tests that require API keys or external services",
+    "api: API endpoint tests",
+]
+asyncio_mode = "auto"              # Automatically detect async tests
+asyncio_default_fixture_loop_scope = "function"